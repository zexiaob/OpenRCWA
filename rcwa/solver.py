from rcwa.shorthand import *
from rcwa.matrices import *
from rcwa.harmonics import *
from rcwa import Layer, LayerStack, Results
from copy import deepcopy
from progressbar import ProgressBar, Bar, Counter, ETA
from itertools import product


class Solver:
    """ Main class that invokes all methods necessary to solve an RCWA/TMM simulation

    :param layer_stack: layerStack: Stack of layers to simulate
    :param source: Source object which includes wavelength and direction information
    :param n_harmonics: The number of harmonics in x, y to simulate (number of Fourier components). For planar films this should be 1. For 1D diffraction gratings this should be a single integer. For 2D periodic films this should be a 2-tuple. Must be an odd number.
    """
    def __init__(self, layer_stack, source, n_harmonics=1):
        self.atol = None
        self.rtol = None
        self.max_iters = None
        self.check_convergence = None

        self.n_harmonics = n_harmonics
        self.layer_stack = layer_stack
        self.source = source
        self.source.layer = layer_stack.incident_layer
        self.layer_stack.source = source

        self._initialize()
        self._k_matrices()
        self._gap_matrices()
        self._outer_matrices()
        self.results = []

    def solve(self, *sweep_args, max_iters=50, atol=1e-3, rtol=1e-2, check_convergence=False, **sweep_kw):
        """
        Solves the simulation or performs a simulation sweep of the desired parameters

        :param sweep_args: Objects along with their parameters to sweep. i.e. (layer, {'thickness': [1, 2, 2.5]})
        :param sweep_kw: Source variables to sweep (theta, phi, wavelength, etc.). Can either be a single keyword argument or several. If several are used, all combinations of the two parameters will be made
        :param max_iters: Maximum number of iterations to complete before convergence
        :param atol: Absolute tolerance threshold for total reflectance at which simulation has converged
        :param rtol: Relative tolerance threshold for total reflectance at which simulation has converged
        :param check_convergence: If True, perform convergence testing for non-TMM simulations
        """
        self.atol = atol
        self.rtol = rtol
        self.max_iters = max_iters

        self.check_convergence = check_convergence
        self.converged = False
        self.iters = 0
        self.last_RTot = 1

        self.results = []
        self.sweep_objects, self.sweep_vars, self.sweep_vals = self._sweeps(*sweep_args, **sweep_kw)
        n_sweeps = len(self.sweep_vals)

        bar = ProgressBar(widgets=[Counter(), f'/{n_sweeps} ', Bar(), ETA()], max_value=n_sweeps).start()

        for i, sweep in enumerate(self.sweep_vals):

            self._assign_sweep_vars(sweep)

            while not self.converged:

                self._initialize()
                self._inner_s_matrix()
                self._global_s_matrix()
                self._rt_quantities()
                self.iters += 1
                self.converged = self._check_converged()

                if not self.converged:
                    self.last_RTot = self.RTot
                    self._increase_harmonics()

            self._append_results()
            self.iters = 0
            self.last_RTot = 1
            self.converged = False
            bar.update(i)

        bar.finish()
        self.results = self._package_results()
        return self.results

<<<<<<< HEAD
    def fields(self, component='Ex', layer=None, x_min=0, x_max=0, y_min=0, y_max=0, z_min=0, z_max=0, N_x=1, N_y=1, N_z=1):
        # First, we find the forward- and backward propagating waves in the incident region
        V_inc, W_inc, L_inc, _ = self.layer_stack.incident_layer.VWLX_matrices()
        c_incident = np.linalg.inv(W_inc) @ s_incident(self.source, self.n_harmonics)
        c_reflected = self.SGlobal[0, 0] @ c_incident

        if layer is self.layer_stack.incident_layer:
            c_forward_target = c_incident
            c_backward_target = c_reflected
        elif layer is self.layer_stack.transmission_layer:
            c_forward_target = self.SGlobal[1, 0] @ c_incident
            c_backward_target = 0 * c_incident
        else:
            raise NotImplementedError

        V_target, W_target, L_target, _ = self.layer_stack.incident_layer.VWLX_matrices()
        z = z_min

        if 'E' in component:
            field_target = W_target @ matrixExponentiate(-1 * L_target * self.source.k0 * z) @ c_forward_target + \
                           W_target @ matrixExponentiate(L_target * self.source.k0 * z) @ c_backward_target

        return field_target

    @property
    def base_crystal(self):
        return self.layer_stack.crystal
=======
    def grad(self, loss_func, obj, attribute):
        """
        Computes the gradient of a user-specified loss function with respect to an attribute
        of an object in the simulation.

        :param loss_func: The loss function you are trying to optimize. Should take a single argument
        of the Solver Results object.
        :param obj: The object whose attribute you want to tweak in order to do the optimization (i.e. layer3)
        :param attribute: The attribute of the object you want to tweak (i.e. 'thickness' or 'er')
        """
        raise NotImplementedError

>>>>>>> 3276bb31

    def _increase_harmonics(self, factor=1):
        n_harmonics = np.array(self.n_harmonics)
        n_harmonics *= factor
        n_harmonics += 2
        even_elements = np.logical_not((n_harmonics % 2).astype(bool))
        n_harmonics[even_elements] -= 1
        if n_harmonics.size == 1:
            self.n_harmonics = int(n_harmonics)
        else:
            self.n_harmonics = tuple(n_harmonics)

    def _check_converged(self):
        converged = False
        if self.iters >= self.max_iters:
            raise RuntimeError('Exceeded maximum number of iterations {self.max_iters} without convergence. Aborting.')

        self.relative_error = np.abs((self.last_RTot - self.RTot)/self.last_RTot)
        self.absolute_error = np.abs(self.RTot - self.last_RTot)

        if self.TMMSimulation and self.iters > 0:
            converged = True

        if not self.check_convergence:
            converged = True

        if self.relative_error < self.rtol and self.absolute_error < self.atol:
            converged = True

        return converged

    @staticmethod
    def _sweeps(*sweep_args, **sweep_kw):
        sweep_objects = []
        sweep_vars = []
        sweep_vectors = []
        for pair in sweep_args:
            obj, param_dict = pair
            for key, val in param_dict.items():
                sweep_objects.append(obj)
                sweep_vars.append(key)
                sweep_vectors.append(val)
        for key, val in sweep_kw.items():
            sweep_objects.append(None)
            sweep_vars.append(key)
            sweep_vectors.append(val)

        sweep_vals = list(product(*sweep_vectors))

        return sweep_objects, sweep_vars, sweep_vals

    def _assign_sweep_vars(self, sweep):
        for obj, var, val in zip(self.sweep_objects, self.sweep_vars, sweep):
            if obj is None:
                obj = self.source

            if not hasattr(obj, var):
                raise ValueError(f"""Object {obj} does not have attribute {var}.
                                 Invalid sweep variable. Available default variables are 
                                 "phi", "theta", "wavelength", "pTEM"'
                                 """)
            setattr(obj, var, val)

    def _couple_source(self):
        self.source.layer = self.layer_stack.incident_layer
        self.layer_stack.source = self.source

    def _rt_quantities(self):
        self.rx, self.ry, self.rz = calculateReflectionCoefficient(self.SGlobal, self.Kx, self.Ky,
                                                                   self.KzReflectionRegion, self.WReflectionRegion, self.source, self.n_harmonics)
        self.tx, self.ty, self.tz = calculateTransmissionCoefficient(self.SGlobal, self.Kx, self.Ky,
                                                                     self.KzTransmissionRegion, self.WTransmissionRegion, self.source, self.n_harmonics)
        self.R = calculateDiffractionReflectionEfficiency(self.rx, self.ry, self.rz, self.source,
                                                          self.KzReflectionRegion, self.layer_stack, self.n_harmonics)
        self.T = calculateDiffractionTransmissionEfficiency(self.tx, self.ty, self.tz, self.source,
                                                            self.KzTransmissionRegion, self.layer_stack, self.n_harmonics)
        self.RTot = np.sum(self.R)
        self.TTot = np.sum(self.T)
        self.conservation = self.RTot + self.TTot

        if self.TMMSimulation:
            self.rTEM = calculateTEMReflectionCoefficientsFromXYZ(self.source, self.rx, self.ry, self.rz)

    def _package_results(self):
        """
        Turns the list of simulation results created during simulation into something more useful
        """

        n_results = len(self.results)
        result_keys = self.results[0].keys()
        new_results = {}

        if n_results > 1:
            for key in result_keys:
                new_results[key] = []
                for result in self.results:
                    new_results[key].append(result[key])

            for i, key in enumerate(self.sweep_vars):
                new_results[key] = []
                for sweep in self.sweep_vals:
                    new_results[key].append(sweep[i])
        else:
            new_results = self.results[0]

        new_results = Results(new_results)
        return new_results

    def _append_results(self):
        """
        Packages the results from the simulation into a dictionary
        """
        tempResults = {}
        tempResults['rx'], tempResults['ry'], tempResults['rz'] = deepcopy((self.rx, self.ry, self.rz))
        tempResults['tx'], tempResults['ty'], tempResults['tz'] = deepcopy((self.tx, self.ty, self.tz))
        tempResults['R'], tempResults['T'] = deepcopy((self.R, self.T))
        tempResults['RTot'], tempResults['TTot'], tempResults['conservation'] = \
                deepcopy((self.RTot, self.TTot, self.conservation))
        tempResults['crystal'] = deepcopy(self.base_crystal)
        tempResults['source'] = deepcopy(self.source)
        tempResults['S'] = deepcopy(self.SGlobal)
        tempResults['Si'] = deepcopy(self.Si)

        if self.TMMSimulation:
            tempResults['rTE'] = self.rTEM[0]
            tempResults['rTM'] = self.rTEM[1]
            rho = tempResults['rTM'] / tempResults['rTE']
            tempResults['tanPsi'] = np.abs(rho)
            tempResults['cosDelta'] = cos(np.angle(rho))
            tempResults['delta'] = np.angle(rho)

        self.results.append(tempResults)

    @property
    def _k_dimension(self):
        if self.TMMSimulation:
            k_dim = 1
        else:
            k_dim = np.prod(self.n_harmonics)

        return k_dim

    @property
    def _s_element_dimension(self):
        s_dim = self._k_dimension * 2
        return s_dim
        
    @property
    def _s_element_shape(self):
        s_dim = self._s_element_dimension
        s_shape = (s_dim, s_dim)
        return s_shape



    def _k_matrices(self):
        """
        Sets up the Kx, Ky, and Kz matrices for solving the simulation once the source, crystal, and
        number harmonics are known.
        """
        self.Kx = kx_matrix(self.source, self.base_crystal, self.n_harmonics)
        self.Ky = ky_matrix(self.source, self.base_crystal, self.n_harmonics)
        self.layer_stack.Kx = self.Kx
        self.layer_stack.Ky = self.Ky

        self.KzReflectionRegion = self.layer_stack.incident_layer.Kz_backward()
        self.KzTransmissionRegion = self.layer_stack.transmission_layer.Kz_forward()

    def _outer_matrices(self):
        self.WReflectionRegion = complexIdentity(self._s_element_dimension)
        self.WTransmissionRegion = complexIdentity(self._s_element_dimension)

    def _gap_matrices(self):
        self.layer_stack.set_gap_layer()
        self.KzGapRegion = self.layer_stack.gapLayer.Kz_gap()

    def _inner_s_matrix(self):
        for i, layer in enumerate(self.layer_stack.internal_layers):
            self.Si[i] = layer.S_matrix()
            self.SGlobal = redheffer_product(self.SGlobal, self.Si[i])

    def _global_s_matrix(self):
        self.STransmission = self.layer_stack.transmission_layer.S_matrix()
        self.SReflection = self.layer_stack.incident_layer.S_matrix()
        self.SGlobal = redheffer_product(self.SGlobal, self.STransmission)
        self.SGlobal = redheffer_product(self.SReflection, self.SGlobal)

    def _initialize(self):
        if self.base_crystal is None:
            self.TMMSimulation = True
        else:
            self.TMMSimulation = False

        self.SGlobal = S_matrix_transparent(self._s_element_shape)
        self.rx, self.ry, self.rz = None, None, None
        self.tx, self.ty, self.tz = None, None, None
        self.R, self.T, self.RTot, self.TTot, self.CTot = None, None, None, None, None
        self.Si = [None for _ in range(len(self.layer_stack.internal_layers))]

        self._couple_source()
        self.layer_stack.set_convolution_matrices(self.n_harmonics)
        self._k_matrices()
        self._gap_matrices()
        self._outer_matrices()<|MERGE_RESOLUTION|>--- conflicted
+++ resolved
@@ -85,7 +85,6 @@
         self.results = self._package_results()
         return self.results
 
-<<<<<<< HEAD
     def fields(self, component='Ex', layer=None, x_min=0, x_max=0, y_min=0, y_max=0, z_min=0, z_max=0, N_x=1, N_y=1, N_z=1):
         # First, we find the forward- and backward propagating waves in the incident region
         V_inc, W_inc, L_inc, _ = self.layer_stack.incident_layer.VWLX_matrices()
@@ -113,7 +112,7 @@
     @property
     def base_crystal(self):
         return self.layer_stack.crystal
-=======
+
     def grad(self, loss_func, obj, attribute):
         """
         Computes the gradient of a user-specified loss function with respect to an attribute
@@ -126,7 +125,6 @@
         """
         raise NotImplementedError
 
->>>>>>> 3276bb31
 
     def _increase_harmonics(self, factor=1):
         n_harmonics = np.array(self.n_harmonics)
